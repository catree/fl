/*
 * This is part of the FL library, a C++ Bayesian filtering library
 * (https://github.com/filtering-library)
 *
 * Copyright (c) 2014 Jan Issac (jan.issac@gmail.com)
 * Copyright (c) 2014 Manuel Wuthrich (manuel.wuthrich@gmail.com)
 *
 * Max-Planck Institute for Intelligent Systems, AMD Lab
 * University of Southern California, CLMC Lab
 *
 * This Source Code Form is subject to the terms of the MIT License (MIT).
 * A copy of the license can be found in the LICENSE file distributed with this
 * source code.
 */

/**
 * \file linear_observation_model.hpp
 * \date October 2014
 * \author Jan Issac (jan.issac@gmail.com)
 */

#ifndef FL__MODEL__OBSERVATION__LINEAR_OBSERVATION_MODEL_HPP
#define FL__MODEL__OBSERVATION__LINEAR_OBSERVATION_MODEL_HPP

#include <fl/util/traits.hpp>
#include <fl/distribution/gaussian.hpp>
#include <fl/model/adaptive_model.hpp>
#include <fl/model/observation/observation_model_interface.hpp>

namespace fl
{

// Forward declarations
template <
    typename Obsrv,
    typename State
>
class LinearGaussianObservationModel;


/**
 * Linear Gaussian observation model traits. This trait definition contains all
 * types used internally within the model. Additionally, it provides the types
 * needed externally to use the linear Gaussian model.
 */
template <
    typename Obsrv_,
    typename State_
>
struct Traits<
           LinearGaussianObservationModel<Obsrv_, State_>>
{
    typedef State_ State;
    typedef Obsrv_ Obsrv;

    typedef Gaussian<Obsrv> GaussianBase;
    typedef typename Traits<GaussianBase>::Scalar Scalar;
    typedef typename Traits<GaussianBase>::SecondMoment SecondMoment;
    typedef typename Traits<GaussianBase>::StandardVariate Noise;

    typedef Eigen::Matrix<
                Scalar,
                Obsrv::SizeAtCompileTime,
                State::SizeAtCompileTime
            > SensorMatrix;

    typedef ObservationModelInterface<
                Obsrv,
                State,
                Noise
            > ObservationModelBase;

    typedef Eigen::Matrix<Scalar, 1, 1> Param;
    typedef AdaptiveModel<Param> AdaptiveModelBase;

    typedef Eigen::Matrix<
                Scalar,
                Obsrv::SizeAtCompileTime,
                Param::SizeAtCompileTime
            > ParamMatrix;
};

/**
 * \ingroup observation_models
 */
template <typename Obsrv,typename State>
class LinearGaussianObservationModel
    : public Traits<
                 LinearGaussianObservationModel<Obsrv, State>
             >::GaussianBase,
      public Traits<
                 LinearGaussianObservationModel<Obsrv, State>
             >::ObservationModelBase,
      public Traits<
                 LinearGaussianObservationModel<Obsrv, State>
             >::AdaptiveModelBase
{
private:
    /** Typdef of \c This for #from_traits(TypeName) helper */
    typedef LinearGaussianObservationModel<Obsrv, State> This;

public:
    typedef from_traits(Scalar);
    typedef from_traits(Noise);
    typedef from_traits(Param);
    typedef from_traits(SecondMoment);
    typedef from_traits(SensorMatrix);
    typedef from_traits(ParamMatrix);

    using Traits<This>::GaussianBase::mean;
    using Traits<This>::GaussianBase::covariance;
    using Traits<This>::GaussianBase::dimension;

public:
    explicit
    LinearGaussianObservationModel(
            const SecondMoment& noise_covariance,
            const int obsrv_dim = DimensionOf<Obsrv>(),
            const int state_dim = DimensionOf<State>())
        : Traits<This>::GaussianBase(obsrv_dim),
          state_dimension_(state_dim),
          /// \todo: different initialization. ideally something which
          /// corresponds to identity when state and observation dimensions
          /// are identical.
          H_(SensorMatrix::Ones(obsrv_dimension(),
                                state_dimension())),
          H_p_(ParamMatrix::Ones(obsrv_dimension(),1)),
          param_(Param::Zero(1, 1))
    {
        covariance(noise_covariance);
    }

    explicit
    LinearGaussianObservationModel(
            const int obsrv_dim = DimensionOf<Obsrv>(),
            const int state_dim = DimensionOf<State>())
        : Traits<This>::GaussianBase(obsrv_dim),
          state_dimension_(state_dim),
          H_(SensorMatrix::Ones(obsrv_dimension(),
                                state_dimension())),
          H_p_(ParamMatrix::Ones(obsrv_dimension(),1)),
          param_(Param::Zero())
    {
        covariance(SecondMoment::Identity(obsrv_dim, obsrv_dim));
    }

    ~LinearGaussianObservationModel() { }

    virtual void condition(const State& x)
    {
        mean(H_ * x + H_p_ * param_);
    }

    virtual const SensorMatrix& H() const
    {
        return H_;
    }

    virtual void H(const SensorMatrix& sensor_matrix)
    {
        H_ = sensor_matrix;
    }

    /// \todo: get rid of delta_time
    virtual Obsrv predict_obsrv(const State& state,
                                      const Noise& noise,
                                      double delta_time)
    {
        condition(state);
        Obsrv y = Traits<This>::GaussianBase::map_standard_normal(noise);
        return y;
    }

    virtual int obsrv_dimension() const
    {
        return Traits<This>::GaussianBase::dimension();
    }

    virtual int noise_dimension() const
    {
        return Traits<This>::GaussianBase::standard_variate_dimension();
    }

    virtual int state_dimension() const
    {
        return state_dimension_;
    }

    virtual const Param& param() const
    {
        return param_;
    }

    virtual void param(Param params)
    {
        param_ = params;
    }

    virtual int param_dimension() const
    {
        return param_.rows();
    }

protected:
    int state_dimension_;
    SensorMatrix H_;

    /// \todo: get rid of param_ and H_p_
    ParamMatrix H_p_;
    Param param_;
};




// Forward declarations
template <
    typename Obsrv,
    typename State
>
class LinearObservationModel;


/**
 * Linear Gaussian observation model traits. This trait definition contains all
 * types used internally within the model. Additionally, it provides the types
 * needed externally to use the linear Gaussian model.
 */
template <
    typename Obsrv_,
    typename State_
>
struct Traits<
           LinearObservationModel<Obsrv_, State_>>
{
    typedef State_ State;
    typedef Obsrv_ Obsrv;

    typedef typename Obsrv::Scalar Scalar;

    typedef AdditiveObservationFunction<Obsrv, State, Obsrv> FunctionBase;
    typedef ObservationDensity<Obsrv, State> DensityBase;

    typedef Eigen::Matrix<
                Scalar,
                Obsrv::SizeAtCompileTime,
                State::SizeAtCompileTime
            > SensorMatrix;

    typedef typename FunctionBase::NoiseMatrix NoiseMatrix;
};

/**
 * \ingroup observation_models
 */
template <typename Obsrv,typename State>
class LinearObservationModel
    : public Traits<
                 LinearObservationModel<Obsrv, State>
             >::FunctionBase,
      public Traits<
                 LinearObservationModel<Obsrv, State>
             >::DensityBase
{
private:
    /** Typdef of \c This for #from_traits(TypeName) helper */
    typedef LinearObservationModel<Obsrv, State> This;

public:
    typedef from_traits(Scalar);
//    typedef from_traits(Noise);
    typedef from_traits(NoiseMatrix);
    typedef from_traits(SensorMatrix);

public:
    explicit
    LinearObservationModel(
            const int obsrv_dim = DimensionOf<Obsrv>(),
            const int state_dim = DimensionOf<State>())
        : sensor_matrix_(SensorMatrix::Identity(obsrv_dim, state_dim)),
          noise_matrix_(NoiseMatrix::Identity(obsrv_dim, obsrv_dim)),
          density_(obsrv_dim)

    {
        density_.square_root(noise_matrix_);
    }

    ~LinearObservationModel() { }

    virtual Obsrv expected_observation(const State& state) const
    {
        return sensor_matrix_ * state;
    }

<<<<<<< HEAD
    virtual FloatingPoint probability(const Obsrv& obsrv,
                                      const State& state) const
=======
    virtual double log_probability(const Obsrv& obsrv,
                               const State& state) const
>>>>>>> bf84243b
    {
        density_.mean(expected_observation(state));

        return density_.log_probability(obsrv);
    }

    virtual const SensorMatrix& sensor_matrix() const
    {
        return sensor_matrix_;
    }

    virtual void sensor_matrix(const SensorMatrix& sensor_mat)
    {
        sensor_matrix_ = sensor_mat;
    }

    virtual const NoiseMatrix& noise_matrix() const
    {
        return noise_matrix_;
    }

    virtual void noise_matrix(const NoiseMatrix& noise_mat)
    {
        noise_matrix_ = noise_mat;
    }

    virtual int obsrv_dimension() const
    {
        return sensor_matrix_.rows();
    }

    virtual int noise_dimension() const
    {
        return noise_matrix_.cols();
    }

    virtual int state_dimension() const
    {
        return sensor_matrix_.cols();
    }

protected:
    SensorMatrix sensor_matrix_;
    NoiseMatrix noise_matrix_;
    mutable Gaussian<Obsrv> density_;
};








}

#endif<|MERGE_RESOLUTION|>--- conflicted
+++ resolved
@@ -292,13 +292,8 @@
         return sensor_matrix_ * state;
     }
 
-<<<<<<< HEAD
-    virtual FloatingPoint probability(const Obsrv& obsrv,
+    virtual FloatingPoint log_probability(const Obsrv& obsrv,
                                       const State& state) const
-=======
-    virtual double log_probability(const Obsrv& obsrv,
-                               const State& state) const
->>>>>>> bf84243b
     {
         density_.mean(expected_observation(state));
 
